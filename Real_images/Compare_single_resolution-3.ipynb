{
 "cells": [
  {
   "cell_type": "markdown",
   "metadata": {},
   "source": [
    "# Multi-Resolution Modeling\n",
    "\n",
    "This tutorial shows how to model sources frome images observed with different telescopes. We will use a multiband observation with the Hyper-Sprime Cam (HSC) and a single high-resolution image from the Hubble Space Telescope (HST)."
   ]
  },
  {
   "cell_type": "code",
   "execution_count": null,
   "metadata": {},
   "outputs": [],
   "source": [
    "# Import Packages and setup\n",
    "import numpy as np\n",
    "import scarlet\n",
    "import scarlet.display\n",
    "import astropy.io.fits as fits\n",
    "from astropy.wcs import WCS\n",
    "from scarlet.display import AsinhMapping\n",
    "from scarlet import Starlet\n",
    "from scarlet.wavelet import mad_wavelet\n",
    "import scipy.stats as scs\n",
    "from scarlet.initialization import build_initialization_coadd\n",
    "import COSMOS_Astrometry\n",
    "from functools import partial\n",
    "import collections\n",
    "from scarlet_extensions.initialization.detection import makeCatalog, Data\n",
    "\n",
    "%matplotlib inline\n",
    "import matplotlib\n",
    "import matplotlib.pyplot as plt\n",
    "# use a better colormap and don't interpolate the pixels\n",
    "matplotlib.rc('image', cmap='gist_stern')\n",
    "matplotlib.rc('image', interpolation='none')"
   ]
  },
  {
   "cell_type": "markdown",
   "metadata": {},
   "source": [
    "## Load and Display Data\n",
    "\n",
    "We first load the HSC and HST images, swapping the byte order if necessary because a bug in astropy does not respect the local endianness."
   ]
  },
  {
   "cell_type": "code",
   "execution_count": null,
   "metadata": {},
   "outputs": [],
   "source": [
    "coords = ((150.2311511, 2.0725000),\n",
    "(150.23575, 2.0736144),\n",
    "(150.2407120, 2.06514),\n",
    "(150.2537000, 2.0480000),\n",
    "(150.3054000, 2.0823254),\n",
    "(150.3305180, 2.0707583))\n",
    "\n",
    "coord = coords[3]\n",
    "\n",
    "# Load HST psf\n",
    "psf_hst = fits.open(f'data/psf_hst_ra={coord[0]:.5f}_dec={coord[1]:.5f}.fits')[0].data\n",
    "psf_hst = psf_hst[None,:,:]\n",
    "psf_hst = scarlet.PSF(psf_hst)\n",
    "\n",
    "# Load HSC data\n",
    "obs_hdu = fits.open(f'data/hsc_ra={coord[0]:.5f}_dec={coord[1]:.5f}.fits')\n",
    "data_hsc = obs_hdu[0].data.byteswap().newbyteorder()\n",
    "wcs_hsc = WCS(obs_hdu[0].header)\n",
    "\n",
    "# Load HST data\n",
    "obs_hdu = fits.open(f'data/hst_ra={coord[0]:.5f}_dec={coord[1]:.5f}.fits')\n",
    "data_hst = obs_hdu[0].data.byteswap().newbyteorder()[None,:,:]\n",
    "wcs_hst = WCS(obs_hdu[0].header)\n",
    "\n",
    "# Load HSC psf\n",
    "psf_hsc = fits.open(f'data/psf_hsc_ra={coord[0]:.5f}_dec={coord[1]:.5f}.fits')[0].data\n",
    "psf_hsc = scarlet.PSF(psf_hsc)\n",
    "\n",
    "# Channels\n",
    "channels_hst = ['F814w']\n",
    "channels_hsc = ['g','r','i','z','y']\n",
    "\n",
    "# Scale the HST data\n",
    "_,n1,n2 = np.shape(data_hst)\n",
    "data_hst = data_hst.reshape(1, n1, n2).byteswap().newbyteorder()\n",
    "# Scale the HSC data\n",
    "r, N1, N2 = data_hsc.shape"
   ]
  },
  {
   "cell_type": "markdown",
   "metadata": {},
   "source": [
    "Next we have to create a source catalog for the images. We'll use `sep` for that, but any other detection method will do. Since HST is higher resolution and less affected by blending, we use it for detection but we also run detection on the HSC image to calculate the background RMS:"
   ]
  },
  {
   "cell_type": "code",
   "execution_count": null,
   "metadata": {},
   "outputs": [],
   "source": [
    "data_hr =  Data(images=data_hst, wcss=wcs_hst, psfs=psf_hst, channels=channels_hst)\n",
    "data_lr =  Data(images=data_hsc, wcss=wcs_hsc, psfs=psf_hsc, channels=channels_hsc)\n",
    "datas = [data_lr, data_hr]\n",
    "\n",
    "wave = 1\n",
    "lvl = 2.5\n",
    "catalog_multi, bg_rms_multi = makeCatalog([data_lr, data_hr], lvl, wave)\n",
    "\n",
    "catalog_hsc, bg_rms_hsc = makeCatalog(data_hsc, lvl, wave)\n",
    "catalog_hst, bg_rms_hst = makeCatalog(data_hst, lvl, wave)\n",
    "\n",
    "weights_hst = np.ones_like(data_hst) / (bg_rms_multi[1]**2)[:, None, None]\n",
    "weights_hsc = np.ones_like(data_hsc) / (bg_rms_multi[0]**2)[:, None, None]"
   ]
  },
  {
   "cell_type": "markdown",
   "metadata": {},
   "source": [
    "Finally we can visualize both the multiband HSC and single band HST images in their native resolutions:"
   ]
  },
  {
   "cell_type": "code",
   "execution_count": null,
   "metadata": {},
   "outputs": [],
   "source": [
    "# Create a color mapping for the HSC image\n",
    "hsc_norm = AsinhMapping(minimum=-1, stretch=1, Q=10)\n",
    "hst_norm = AsinhMapping(minimum=-1, stretch=100, Q=1)\n",
    "\n",
    "# Get the source coordinates from the HST catalog\n",
    "xt,yt = catalog_hst['x'], catalog_hst['y']\n",
    "xm,ym = catalog_multi['x'], catalog_multi['y']\n",
    "xc,yc = catalog_hsc['x'], catalog_hsc['y']\n",
    "# Convert the HST coordinates to the HSC WCS\n",
    "rat, dect = wcs_hst.wcs_pix2world(yt,xt,0)\n",
    "ram, decm = wcs_hst.wcs_pix2world(ym,xm,0)\n",
    "rac, decc, _ = wcs_hsc.wcs_pix2world(yc,xc,0, 0)\n",
    "\n",
    "Yt,Xt, l = wcs_hsc.wcs_world2pix(rat, dect, 0, 0)\n",
    "Ym,Xm, l = wcs_hsc.wcs_world2pix(ram, decm, 0, 0)\n",
    "Yc,Xc = wcs_hst.wcs_world2pix(rac, decc, 0)\n",
    "# Map the HSC image to RGB\n",
    "img_rgb = scarlet.display.img_to_rgb(data_hsc, norm=hsc_norm)\n",
    "# Apply Asinh to the HST data\n",
    "hst_img = scarlet.display.img_to_rgb(data_hst, norm=hst_norm)\n",
    "\n",
    "plt.figure(figsize=(21,7))\n",
    "plt.suptitle(\"Source detection\", fontsize=36)\n",
    "\n",
    "plt.subplot(131)\n",
    "plt.imshow(img_rgb)\n",
    "plt.axis('off')\n",
    "plt.plot(xc,yc, 'sk', label = 'HSC detection')\n",
    "plt.legend()\n",
    "plt.title(\"HSC detection\", fontsize = 25)\n",
    "\n",
    "plt.subplot(132)\n",
    "plt.imshow(data_hst[0])\n",
    "plt.axis('off')\n",
    "plt.plot(xt,yt, 'oy', label = 'HST detection', ms = 10)\n",
    "plt.legend()\n",
    "plt.title(\"HST detection\", fontsize = 25)\n",
<<<<<<< HEAD
    "\n",
=======
>>>>>>> 2d17386d
    "\n",
    "plt.subplot(133)\n",
    "plt.imshow(data_hst[0])\n",
    "plt.axis('off')\n",
<<<<<<< HEAD
    "for k, xc in enumerate(xm):\n",
    "    plt.text(xm[k], ym[k], str(k), color=\"cyan\", fontsize = 15)\n",
    "plt.plot(xm,ym, '*c', label = 'Joint detection', ms = 15, markeredgecolor='k')\n",
=======
    "plt.plot(Xc,Yc, 'sk', label = 'HSC detection', ms = 7)\n",
    "plt.plot(xt,yt, 'oy', label = 'HST detection', ms = 10)\n",
    "plt.plot(xm,ym, '*c', label = 'Joint detection', ms = 10)\n",
>>>>>>> 2d17386d
    "plt.title(\"joint detection\", fontsize = 25)\n",
    "plt.legend()\n",
    "plt.savefig(\"Detection_1.png\")\n",
    "plt.show()"
   ]
  },
  {
   "cell_type": "markdown",
   "metadata": {},
   "source": [
    "## Create Frame and Observations\n",
    "\n",
    "Unlike the single resolution examples, we now have two different instruments with different pixel resolutions, so we need two different observations. Since the HST image is at a much higher resolution, we define our model `Frame` to use the HST PSF and the HST resolution. Because there is no resampling between the model frame and the HST observation, we can use the default `Observation` class for the HST data. The HSC images have lower resolution, so we need to resample the models to this frame, and that's done by `LowResObservation`."
   ]
  },
  {
   "cell_type": "markdown",
   "metadata": {},
   "source": [
    "Alternatively, it is possible to define a frame automatically from a set of observations. In this case, the user does not have to know which observation needs to be a `LowResObservation`. Instead, method `frome_observation` creates a frame that encapsluates, either the union or the intersection of a set of observations, and defines a frame based on the highest resolution available between all observations."
   ]
  },
  {
   "cell_type": "code",
   "execution_count": null,
   "metadata": {
    "scrolled": false
   },
   "outputs": [],
   "source": [
    "#Automated frame definition\n",
    "# define two observation packages and match to frame\n",
    "multi_hst = scarlet.Observation(data_hst, wcs=wcs_hst, psfs=psf_hst, channels=channels_hst, weights=weights_hst)\n",
    "multi_hsc = scarlet.Observation(data_hsc, wcs=wcs_hsc, psfs=psf_hsc, channels=channels_hsc, weights=weights_hsc)\n",
    "\n",
    "# Keep the order of the observations consistent with the `channels` parameter\n",
    "# This implementation is a bit of a hack and will be refined in the future\n",
    "obs = [multi_hsc, multi_hst]\n",
    "frame = scarlet.Frame.from_observations(obs, coverage = 'intersection')\n",
    "multi_hsc, multi_hst = obs"
   ]
  },
  {
   "cell_type": "markdown",
   "metadata": {},
   "source": [
    "In this experiment, we are going to compare the fit to the data using HSC data alone, HST data alone and the multi-reolution framework applied to the combination of HST and HSC. We need to build a frame for each of these cases:"
   ]
  },
  {
   "cell_type": "code",
   "execution_count": null,
   "metadata": {},
   "outputs": [],
   "source": [
    "obs_hst = scarlet.Observation(data_hst, wcs=wcs_hst, psfs=psf_hst, channels=channels_hst, weights=weights_hst)\n",
    "obs_hsc = scarlet.Observation(data_hsc, wcs=wcs_hsc, psfs=psf_hsc, channels=channels_hsc, weights=weights_hsc)\n",
    "\n",
    "target_psf_hsc = scarlet.PSF(partial(scarlet.psf.gaussian, sigma=1.), shape=(None, 8, 8))\n",
    "HSC_frame = scarlet.Frame(\n",
    "    data_hsc.shape,\n",
    "    wcs = wcs_hsc,\n",
    "    psfs=target_psf_hsc,\n",
    "    channels=channels_hsc)\n",
    "obs_hsc.match(HSC_frame)\n",
    "\n",
    "HST_frame = scarlet.Frame(\n",
    "    data_hst.shape,\n",
    "    wcs = wcs_hst,\n",
    "    psfs=psf_hst,\n",
    "    channels=channels_hst)\n",
    "obs_hst.match(HST_frame)\n"
   ]
  },
  {
   "cell_type": "markdown",
   "metadata": {},
   "source": [
    "## Initialize Sources and Blend\n",
    "\n",
    "We expect all sources to be galaxies, so we initialized them as `ExtendedSources`. Because the initialization takes a list of observations, we set the `obs_idx` argument to state which observation in the list of observations is used to initialize the morphology.\n",
    "\n",
    "`Blend` will hold a list of all sources and *all* observations to fit."
   ]
  },
  {
   "cell_type": "code",
   "execution_count": null,
   "metadata": {},
   "outputs": [],
   "source": [
    "def display_init(blend, obs, data, ids, img, title, save = False):\n",
    "    # Load the model and calculate the residual\n",
    "    model = blend.get_model()\n",
    "    model = obs.render(model)\n",
    "    \n",
    "    init_rgb = scarlet.display.img_to_rgb(model, norm=hsc_norm)\n",
    "    residual = data - model\n",
    "    \n",
    "    residual_rgb = scarlet.display.img_to_rgb(residual[:,:])\n",
    "    vmax = np.max(np.abs(residual_rgb))\n",
    "    if residual_rgb.shape[0]<2:\n",
    "        residual_rgb = residual_rgb[0,:,:]\n",
    "        print('zizi')\n",
    "    plt.figure(ids,figsize=(20, 8))\n",
    "    plt.suptitle(title, fontsize=36)\n",
    "    plt.subplot(131)\n",
    "    plt.imshow(img)\n",
    "    plt.axis('off')\n",
    "    plt.title(\"Data\", fontsize=20)\n",
    "    plt.subplot(132)\n",
    "    plt.imshow(init_rgb)\n",
    "    plt.axis('off')\n",
    "    plt.title(\"Model\", fontsize=20)\n",
    "    plt.subplot(133)\n",
    "    plt.imshow(residual_rgb, vmin=-vmax, vmax=vmax, cmap = 'seismic')\n",
    "    plt.axis('off')\n",
    "    plt.title(\"Residuals\", fontsize=20)\n",
    "    if save is True:\n",
    "        plt.savefig(title+'_'+str(coord[0])+'_'+str(coord[1])+'.png')\n",
    "    pass"
   ]
  },
  {
   "cell_type": "code",
   "execution_count": null,
   "metadata": {
    "scrolled": false
   },
   "outputs": [],
   "source": [
    "# Building a detection coadd\n",
    "coadd, bg_cutoff = build_initialization_coadd(obs, filtered_coadd=True)\n",
    "\n",
    "# Source initialisation\n",
    "sources = [\n",
    "    scarlet.ExtendedSource(frame, (ram[i], decm[i]), obs, \n",
    "                           symmetric=False, \n",
    "                           monotonic=True, \n",
    "                           coadd=coadd, \n",
    "                           bg_cutoff=bg_cutoff, min_grad = 0)\n",
    "    for i in range(ram.size)\n",
    "]\n",
    "blend_multi = scarlet.Blend(sources, obs)"
   ]
  },
  {
   "cell_type": "code",
   "execution_count": null,
   "metadata": {},
   "outputs": [],
   "source": [
    "# Building a detection coadd\n",
    "coadd, bg_cutoff = build_initialization_coadd(obs_hsc)\n",
    "\n",
    "# Source initialisation\n",
    "HSC_sources = [\n",
    "    scarlet.ExtendedSource(HSC_frame, (rac[i], decc[i]), obs_hsc, \n",
    "                           symmetric=False, \n",
    "                           monotonic=True, \n",
    "                           coadd=coadd, \n",
    "                           bg_cutoff=bg_cutoff,\n",
    "                           min_grad = 0)\n",
    "    for i in range(rac.size)\n",
    "]\n",
    "\n",
    "blend_hsc = scarlet.Blend(HSC_sources, obs_hsc)\n",
    "display_init(blend_hsc, obs_hsc, data_hsc, 0, img_rgb, 'HSC initialisation')"
   ]
  },
  {
   "cell_type": "code",
   "execution_count": null,
   "metadata": {},
   "outputs": [],
   "source": [
    "# Building a detection coadd\n",
    "coadd, bg_cutoff = build_initialization_coadd(obs_hst)\n",
    "\n",
    "# Source initialisation\n",
    "HST_sources = [\n",
    "    scarlet.ExtendedSource(HST_frame, (rat[i], dect[i]), obs_hst, \n",
    "                           symmetric=False, \n",
    "                           monotonic=True, \n",
    "                           coadd=coadd, \n",
    "                           bg_cutoff=bg_cutoff,\n",
    "                           min_grad = 0)\n",
    "    for i in range(rat.size)\n",
    "]\n",
    "\n",
    "blend_hst = scarlet.Blend(HST_sources, obs_hst)\n",
    "display_init(blend_hst, obs_hst, data_hst, 1, data_hst[0], 'HST initialisation')"
   ]
  },
  {
   "cell_type": "code",
   "execution_count": null,
   "metadata": {},
   "outputs": [],
   "source": [
    "# Building a detection coadd\n",
    "coadd, bg_cutoff = build_initialization_coadd(obs_hsc)\n",
    "\n",
    "# Source initialisation\n",
    "HSC_sources = [\n",
    "    scarlet.ExtendedSource(HSC_frame, (ram[i], decm[i]), obs_hsc, \n",
    "                           symmetric=False, \n",
    "                           monotonic=True, \n",
    "                           coadd=coadd, \n",
    "                           bg_cutoff=bg_cutoff,\n",
    "                           min_grad = 0)\n",
    "    for i in range(ram.size)\n",
    "]\n",
    "\n",
    "blend_multihsc = scarlet.Blend(HSC_sources, obs_hsc)\n",
    "display_init(blend_multihsc, obs_hsc, data_hsc, 2, img_rgb, 'HSC-multi initialisation')"
   ]
  },
  {
   "cell_type": "code",
   "execution_count": null,
   "metadata": {},
   "outputs": [],
   "source": [
    "# Building a detection coadd\n",
    "coadd, bg_cutoff = build_initialization_coadd(obs_hst)\n",
    "\n",
    "# Source initialisation\n",
    "HST_sources = [\n",
    "    scarlet.ExtendedSource(HST_frame, (ram[i], decm[i]), obs_hst, \n",
    "                           symmetric=False, \n",
    "                           monotonic=True, \n",
    "                           coadd=coadd, \n",
    "                           bg_cutoff=bg_cutoff,\n",
    "                           min_grad = 0)\n",
    "    for i in range(ram.size)\n",
    "]\n",
    "\n",
    "blend_multihst = scarlet.Blend(HST_sources, obs_hst)\n",
    "display_init(blend_multihst, obs_hst, data_hst, 3, data_hst[0], 'HST-multi initialisation')"
   ]
  },
  {
   "cell_type": "markdown",
   "metadata": {},
   "source": [
    "## Display Initial guess\n",
    "\n",
    "Let's compare the initial guess of the model in both model frame and HSC observation frame:"
   ]
  },
  {
   "cell_type": "code",
   "execution_count": null,
   "metadata": {
    "scrolled": false
   },
   "outputs": [],
   "source": [
    "# Load the model and calculate the residual\n",
    "model_multi = blend_multi.get_model()\n",
    "\n",
    "model_lr = multi_hsc.render(model_multi)\n",
    "init_rgb = scarlet.display.img_to_rgb(model_multi[:-1], norm=hsc_norm)\n",
    "init_rgb_lr = scarlet.display.img_to_rgb(model_lr, norm=hsc_norm)\n",
    "residual_lr = data_hsc - model_lr\n",
    "# Trim the bottom source not part of the blend from the image\n",
    "residual_lr_rgb = scarlet.display.img_to_rgb(residual_lr[:,:-5])\n",
    "\n",
    "# Get the HR residual\n",
    "residual_hr = (data_hst - multi_hst.render(model_multi))[0]\n",
    "vmax = np.abs(residual_hr).max()\n",
    "\n",
    "plt.figure(figsize=(15, 10))\n",
    "\n",
    "plt.subplot(231)\n",
    "plt.suptitle('Multi-resolution initialisation', fontsize=36)\n",
    "plt.imshow(img_rgb)\n",
    "plt.axis('off')\n",
    "plt.title(\"HSC data\")\n",
    "plt.subplot(235)\n",
    "plt.imshow(init_rgb)\n",
    "plt.axis('off')\n",
    "plt.title(\"HighRes Model\")\n",
    "plt.subplot(232)\n",
    "plt.imshow(init_rgb_lr)\n",
    "plt.axis('off')\n",
    "plt.title(\"LowRes Model\")\n",
    "plt.subplot(236)\n",
    "plt.imshow(residual_hr, cmap=\"seismic\", vmin=-vmax, vmax=vmax)\n",
    "plt.axis('off')\n",
    "plt.colorbar(fraction=.045)\n",
    "plt.title(\"HST residual\")\n",
    "plt.subplot(233)\n",
    "plt.imshow(residual_lr_rgb)\n",
    "plt.axis('off')\n",
    "plt.title(\"HSC residual\")\n",
    "plt.subplot(234)\n",
    "plt.imshow(hst_img[:,:,0])\n",
    "plt.axis('off')\n",
    "plt.colorbar(fraction=.045)\n",
    "plt.title('HST data')\n",
    "plt.show()"
   ]
  },
  {
   "cell_type": "markdown",
   "metadata": {},
   "source": [
    "## Fit Models"
   ]
  },
  {
   "cell_type": "code",
   "execution_count": null,
   "metadata": {},
   "outputs": [],
   "source": [
    "blend_hst.fit(200, e_rel = 1.e-7)\n",
    "print(\"scarlet ran for {0} iterations to logL = {1}\".format(len(blend_hst.loss), -blend_hst.loss[-1]))\n",
    "plt.plot(-np.array(blend_hst.loss))\n",
    "plt.xlabel('Iteration')\n",
    "plt.ylabel('log-Likelihood')\n",
    "display_init(blend_hst, obs_hst, data_hst, 0, data_hst[0], 'HST', save = True)"
   ]
  },
  {
   "cell_type": "code",
   "execution_count": null,
   "metadata": {},
   "outputs": [],
   "source": [
    "blend_hsc.fit(200, e_rel = 1.e-7)\n",
    "print(\"scarlet ran for {0} iterations to logL = {1}\".format(len(blend_hsc.loss), -blend_hsc.loss[-1]))\n",
    "plt.plot(-np.array(blend_hsc.loss))\n",
    "plt.xlabel('Iteration')\n",
    "plt.ylabel('log-Likelihood')\n",
    "display_init(blend_hsc, obs_hsc, data_hsc, 0, img_rgb, 'HSC', save = True)"
   ]
  },
  {
   "cell_type": "code",
   "execution_count": null,
   "metadata": {},
   "outputs": [],
   "source": [
    "blend_multihst.fit(200, e_rel = 1.e-7)\n",
    "print(\"scarlet ran for {0} iterations to logL = {1}\".format(len(blend_multihst.loss), -blend_multihst.loss[-1]))\n",
    "plt.plot(-np.array(blend_multihst.loss))\n",
    "plt.xlabel('Iteration')\n",
    "plt.ylabel('log-Likelihood')\n",
    "display_init(blend_multihst, obs_hst, data_hst, 3, data_hst[0], 'multi-HST', save = True)"
   ]
  },
  {
   "cell_type": "code",
   "execution_count": null,
   "metadata": {},
   "outputs": [],
   "source": [
    "blend_multihsc.fit(200, e_rel = 1.e-7)\n",
    "print(\"scarlet ran for {0} iterations to logL = {1}\".format(len(blend_multihsc.loss), -blend_multihsc.loss[-1]))\n",
    "plt.plot(-np.array(blend_multihsc.loss))\n",
    "plt.xlabel('Iteration')\n",
    "plt.ylabel('log-Likelihood')\n",
    "display_init(blend_multihsc, obs_hsc, data_hsc, 2, img_rgb, 'multi-HSC', save = True)"
   ]
  },
  {
   "cell_type": "code",
   "execution_count": null,
   "metadata": {
    "scrolled": false
   },
   "outputs": [],
   "source": [
    "%time blend_multi.fit(200, e_rel = 1.e-7)\n",
    "print(\"scarlet ran for {0} iterations to logL = {1}\".format(len(blend_multi.loss), -blend_multi.loss[-1]))\n",
    "plt.plot(-np.array(blend_multi.loss))\n",
    "plt.xlabel('Iteration')\n",
    "plt.ylabel('log-Likelihood')\n",
    "import pickle\n",
    "fp = open(\"blend_multi\"+str(coord[0])+'_'+str(coord[1])+\".sca\", \"wb\")\n",
    "pickle.dump(blend_multi, fp)\n",
    "fp.close()"
   ]
  },
  {
   "cell_type": "markdown",
   "metadata": {},
   "source": [
    "### View Full Model\n",
    "First we load the model for the entire blend and its residual. Then we display the model using the same $sinh^{-1}$ stretch as the full image and a linear stretch for the residual to see the improvement from our initial guess."
   ]
  },
  {
   "cell_type": "code",
   "execution_count": null,
   "metadata": {},
   "outputs": [],
   "source": [
    "fp = open(\"blend_multi\"+str(coord[0])+'_'+str(coord[1])+\".sca\", \"rb\")\n",
    "blend_multi = pickle.load(fp)\n",
    "fp.close()\n",
    "model_multi = blend_multi.get_model()\n",
    "    \n",
    "model_hr = multi_hst.render(model_multi)\n",
    "model_lr = multi_hsc.render(model_multi)\n",
    "\n",
    "rgb = scarlet.display.img_to_rgb(model_multi[:-1], norm=hsc_norm)\n",
    "rgb_lr = scarlet.display.img_to_rgb(model_lr, norm=hsc_norm)\n",
    "residual_lr = data_hsc - model_lr\n",
    "\n",
    "# Trim the bottom source not part of the blend from the image\n",
    "residual_lr_rgb = scarlet.display.img_to_rgb(residual_lr[:,:])\n",
    "\n",
    "# Get the HR residual\n",
    "residual_hr = (data_hst - model_hr)[0]\n",
    "vmax = np.abs(residual_hr).max()\n",
    "\n",
    "plt.figure(figsize=(15, 10))\n",
    "plt.suptitle(\"Deblending results\", fontsize=36)\n",
    "plt.subplot(231)\n",
    "plt.imshow(img_rgb)\n",
    "plt.axis('off')\n",
    "plt.title(\"HSC data\", fontsize = 20)\n",
    "plt.subplot(235)\n",
    "plt.imshow(rgb)\n",
    "plt.axis('off')\n",
    "plt.title(\"HST Model\", fontsize = 20)\n",
    "plt.subplot(232)\n",
    "plt.imshow(rgb_lr)\n",
    "plt.axis('off')\n",
    "plt.title(\"HSC Model\", fontsize = 20)\n",
    "plt.subplot(236)\n",
    "plt.imshow(residual_hr, cmap=\"seismic\", vmin=-vmax, vmax=vmax)\n",
    "plt.axis('off')\n",
    "#plt.colorbar(fraction=.045)\n",
    "plt.title(\"HST residual\", fontsize = 20)\n",
    "plt.subplot(233)\n",
    "plt.imshow(residual_lr_rgb)\n",
    "plt.axis('off')\n",
    "plt.title(\"HSC residual\", fontsize = 20)\n",
    "plt.subplot(234)\n",
    "plt.imshow(data_hst[0])\n",
    "plt.axis('off')\n",
    "plt.title('HST data', fontsize = 20)\n",
    "plt.savefig('Real_images_1.png')\n",
    "plt.show()"
   ]
  },
  {
   "cell_type": "markdown",
   "metadata": {},
   "source": [
    "### View Source Models\n",
    "It can also be useful to view the model for each source. For each source we extract the portion of the image contained in the sources bounding box, the true simulated source flux, and the model of the source, scaled so that all of the images have roughly the same pixel scale."
   ]
  },
  {
   "cell_type": "code",
   "execution_count": null,
   "metadata": {
    "scrolled": false
   },
   "outputs": [],
   "source": [
    "has_truth = False\n",
    "axes = 2\n",
    "\n",
    "for k,src in enumerate(blend_multi.sources):\n",
    "    print('source number ', k)\n",
    "    # Get the model for a single source\n",
    "    source_multi = src.get_model()\n",
    "    source_multihsc = blend_multihsc[k].get_model()\n",
    "    source_multihst = blend_multihst[k].get_model()\n",
    "    \n",
    "    # Display the low resolution image and residuals\n",
    "    img_lr_rgb = scarlet.display.img_to_rgb(model_lr, norm = hsc_norm)\n",
    "    \n",
    "    plt.figure(figsize=(60,12))\n",
    "    \n",
    "    plt.subplot(141)\n",
    "    plt.imshow(img_rgb)\n",
    "    plt.axis('off')\n",
    "    plt.plot(Xm[k],Ym[k], 'o', markersize = 10)\n",
    "    plt.title(\"HSC Data\", fontsize = 30)\n",
    "    plt.subplot(142)\n",
    "    plt.imshow(source_multi[0])\n",
    "    plt.axis('off')\n",
    "    plt.colorbar()\n",
    "    plt.title(\"Multi resolution model\", fontsize = 30)\n",
    "    plt.subplot(143)\n",
    "    plt.imshow(source_multihsc[0])\n",
    "    plt.axis('off')\n",
    "    plt.colorbar()\n",
    "    plt.title(\"HSC Model\", fontsize = 30)\n",
    "    plt.subplot(144)\n",
    "    plt.imshow(source_multihst[-1])\n",
    "    plt.axis('off')\n",
    "    plt.colorbar()\n",
    "    plt.title(\"HST Model\", fontsize = 30)\n",
    "    plt.show()"
   ]
  },
  {
   "cell_type": "code",
   "execution_count": null,
   "metadata": {},
   "outputs": [],
   "source": [
    "# Results:\n",
    "model_multi = blend_multi.get_model()\n",
    "render_hrm = multi_hst.render(model_multi)\n",
    "render_lrm = multi_hsc.render(model_multi)\n",
    "\n",
    "model_hsc = blend_hsc.get_model()\n",
    "render_hsc = obs_hsc.render(model_hsc)\n",
    "\n",
    "model_hst = blend_hst.get_model()\n",
    "render_hst = obs_hst.render(model_hst)\n",
    "\n",
    "model_hscmulti = blend_multihsc.get_model()\n",
    "render_hscmulti = obs_hsc.render(model_hscmulti)\n",
    "\n",
    "model_hstmulti = blend_multihst.get_model()\n",
    "render_hstmulti = obs_hst.render(model_hstmulti)\n",
    "\n",
    "# RGB images of the residuals\n",
    "plt.figure(figsize = (35,10))\n",
    "plt.subplot(131)\n",
    "plt.imshow((data_hsc - render_lrm)[2])\n",
    "plt.colorbar()\n",
    "plt.subplot(132)\n",
    "plt.imshow((data_hsc - render_hscmulti)[2])\n",
    "plt.colorbar()\n",
    "plt.subplot(133)\n",
    "plt.imshow((data_hsc - render_hsc)[2])\n",
    "plt.colorbar()\n",
    "plt.show()\n",
    "\n",
    "# RGB images of the residuals\n",
    "plt.figure(figsize = (35,10))\n",
    "plt.subplot(131)\n",
    "plt.imshow((data_hst - render_hrm)[0])\n",
    "plt.colorbar()\n",
    "plt.subplot(132)\n",
    "plt.imshow((data_hst - render_hstmulti)[0])\n",
    "plt.colorbar()\n",
    "plt.subplot(133)\n",
    "plt.imshow((data_hst - render_hst)[0])\n",
    "plt.colorbar()\n",
    "plt.show()\n",
    "\n",
    "\n"
   ]
  },
  {
   "cell_type": "code",
   "execution_count": null,
   "metadata": {},
   "outputs": [],
   "source": [
    "matplotlib.rc('xtick', labelsize=20) \n",
    "matplotlib.rc('ytick', labelsize=20) \n",
    "# HSC residuals\n",
    "chi_joint =  5./data_hsc.size*(np.sum((data_hsc - render_lrm)**2, axis = (-2,-1))/mad_wavelet(data_hsc)**2)\n",
    "chi_multi = 5./data_hsc.size*(np.sum((data_hsc - render_hscmulti)**2, axis = (-2,-1))/mad_wavelet(data_hsc)**2)\n",
    "chi_alone = 5./data_hsc.size*(np.sum((data_hsc - render_hsc)**2, axis = (-2,-1))/mad_wavelet(data_hsc)**2)\n",
    "\n",
    "chi_hr = 1./data_hst.size*np.sum((data_hst - render_hrm)[0]**2/mad_wavelet(data_hst)**2)\n",
    "chi_hstmulti = 1./data_hst.size*np.sum((data_hst - render_hstmulti)**2/mad_wavelet(data_hst)**2)\n",
    "chi_hst = 1./data_hst.size*np.sum((data_hst - render_hst)**2/mad_wavelet(data_hst)**2)\n",
    "\n",
    "plt.figure(figsize=(8,6))\n",
    "plt.title('Ra: '+str(coord[0])+' Dec: '+str(coord[1]), fontsize = 20)\n",
    "plt.plot(['g','r','i','z','y'], chi_joint, 'or', label = 'joint fitting')\n",
    "plt.plot(['g','r','i','z','y'], chi_multi, 'ob', label = 'coadd detection')\n",
    "plt.plot(['g','r','i','z','y'], chi_alone, 'og', label = 'single detection')\n",
    "plt.plot(['f814w'], chi_hr, 'or')\n",
    "plt.plot(['f814w'], chi_hstmulti, 'ob')\n",
    "plt.plot(['f814w'], chi_hst, 'og')\n",
    "plt.ylabel('$\\chi^2$', fontsize = 20)\n",
    "plt.xlabel('Channels', fontsize = 20)\n",
    "plt.legend(fontsize = 15)\n",
    "plt.savefig('chi_1.png')\n",
    "plt.show()\n"
   ]
  },
  {
   "cell_type": "code",
   "execution_count": null,
   "metadata": {},
   "outputs": [],
   "source": []
  },
  {
   "cell_type": "code",
   "execution_count": null,
   "metadata": {},
   "outputs": [],
   "source": []
  }
 ],
 "metadata": {
  "celltoolbar": "Raw Cell Format",
  "kernelspec": {
   "display_name": "Python 3",
   "language": "python",
   "name": "python3"
  },
  "language_info": {
   "codemirror_mode": {
    "name": "ipython",
    "version": 3
   },
   "file_extension": ".py",
   "mimetype": "text/x-python",
   "name": "python",
   "nbconvert_exporter": "python",
   "pygments_lexer": "ipython3",
   "version": "3.7.3"
  }
 },
 "nbformat": 4,
 "nbformat_minor": 4
}<|MERGE_RESOLUTION|>--- conflicted
+++ resolved
@@ -171,23 +171,13 @@
     "plt.plot(xt,yt, 'oy', label = 'HST detection', ms = 10)\n",
     "plt.legend()\n",
     "plt.title(\"HST detection\", fontsize = 25)\n",
-<<<<<<< HEAD
-    "\n",
-=======
->>>>>>> 2d17386d
     "\n",
     "plt.subplot(133)\n",
     "plt.imshow(data_hst[0])\n",
     "plt.axis('off')\n",
-<<<<<<< HEAD
     "for k, xc in enumerate(xm):\n",
     "    plt.text(xm[k], ym[k], str(k), color=\"cyan\", fontsize = 15)\n",
     "plt.plot(xm,ym, '*c', label = 'Joint detection', ms = 15, markeredgecolor='k')\n",
-=======
-    "plt.plot(Xc,Yc, 'sk', label = 'HSC detection', ms = 7)\n",
-    "plt.plot(xt,yt, 'oy', label = 'HST detection', ms = 10)\n",
-    "plt.plot(xm,ym, '*c', label = 'Joint detection', ms = 10)\n",
->>>>>>> 2d17386d
     "plt.title(\"joint detection\", fontsize = 25)\n",
     "plt.legend()\n",
     "plt.savefig(\"Detection_1.png\")\n",
